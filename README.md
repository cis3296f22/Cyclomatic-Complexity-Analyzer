--- conflicted
+++ resolved
@@ -29,7 +29,6 @@
 - [pymysql](https://github.com/PyMySQL/PyMySQL) : Python Libaray that allows you to directly send your pandas dataframe to the database. 
 
 # How to contribute
-<<<<<<< HEAD
 Follow this project board to know the latest status of the project
 
 # Road Map
@@ -37,14 +36,4 @@
 - Build an API to connect between scraper & analyzer [In Progress]
 - Create new code statistics 
 - Analyze Code and store data into the DB
-- Get efficient amount of data for the ML process
-=======
-Follow this project board to know the latest status of the project: [http://...]([http://...])  
-
-### How to build
-- Install Python. Building the project requires at least Python 3.7.
-- Install `pipenv` using `pip install -U pipenv`.
-- Run `pipenv update` in the working directory to synchronize the dependencies in the Pipfile.
-- Run `pipenv shell` in the working directory to create a subshell in the project's virtualenv.
-- Run `pyinstaller -F main.py` in the subshell. This will create an executable binary file at `dist/main.exe`
->>>>>>> 7331c8ad
+- Get efficient amount of data for the ML process